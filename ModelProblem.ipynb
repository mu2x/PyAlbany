--- conflicted
+++ resolved
@@ -36,11 +36,7 @@
    "metadata": {},
    "outputs": [],
    "source": [
-<<<<<<< HEAD
-    "from sympy import init_printing, summation, Symbol, Function, Eq, Derivative, Idx, IndexedBase\n",
-=======
     "from sympy import init_printing, Symbol, Function, Eq, Derivative\n",
->>>>>>> 99f8323c
     "import regen\n",
     "init_printing()"
    ]
@@ -65,34 +61,9 @@
   },
   {
    "cell_type": "code",
-<<<<<<< HEAD
    "execution_count": null,
    "metadata": {},
    "outputs": [],
-=======
-   "execution_count": 2,
-   "metadata": {},
-   "outputs": [
-    {
-     "data": {
-      "image/png": "iVBORw0KGgoAAAANSUhEUgAAALUAAAAvBAMAAABXgJa/AAAAMFBMVEX///8AAAAAAAAAAAAAAAAAAAAAAAAAAAAAAAAAAAAAAAAAAAAAAAAAAAAAAAAAAAAv3aB7AAAAD3RSTlMAEHaZIu9UZs27RDLdq4n9ARY7AAAACXBIWXMAAA7EAAAOxAGVKw4bAAACh0lEQVRYCbWWP2hTQRzHv69JkyYNL49OLjWvzaZoIw5SkJJFiqJYXAQXI4ggCq046NChUAf/DRkUdRCL0E1IRrdKESkSQUIHx1jdFGwcujjE3929y3vYeHcvvPtBuEvu+/28y7u8X76Aebmzx8zFMZXf8SWmw1z+HhtVc3U85UecX4vniKNe9OKojbXjTyvAprE8nrBYg0t4K9XwcNsKmKA/ke/km3boq3h77bqNs0zPHd7D5V7PxrbXq7muDS4xnYtIrVhip7oodCyxR+sorVlilzpYtIRGqYbnmaod+pif/eQOj04vCW920Pac9o9zh/axlZao+rR8sy0n2tHYck+iDsiJdjS1ZPvt0/W1UCEwthSqkugsyJlmNLacDUEPw6lyprc4ZR+nPJQJM3HkzFEfOK4k0qKBRaBSmQXMAM/I0sluFlaAuzr2fyzufV7s4ALUPDW4F8AHwPXcLnv4burYekuA8kZ9XAAu0cUwVmfYDXo5j1tUW032vvdPYbCFSWVJVMMb/8PZQNFni4ytLgOLQJ3EyC6/J0Tl+3yjBtPqYIvLvmqr9ZnbBeolcvVb7Cwz3gxGPPVZiiirtUjULNYrHXwDGrVXmKeLzin2LaKs1iJRkzs32k3QjZicnjixRNxHCraIslqLRAlS+ACn3+1n8zDIPo5GWbUlAtE0nmJNasMoq7FIA41P5Hxgj6UwGFQkyqot0kBjv9H3HZFFCoNBuRU501lCHdR/UKtSGY2yaot0qEceBp3p7dc7yUdZHgYPYtnfSjzKijD4Fb+8q4lHWREGPTxQ37mhVmUY/D2UW20KwiDrxImXCINXqBNPJc7mYTC/l9uVv+cEr8DDoNOeKt+JCf0Lkd3CjNhBEYMAAAAASUVORK5CYII=\n",
-      "text/latex": [
-       "$$u{\\left (x \\right )} - \\frac{d^{2}}{d x^{2}}  u{\\left (x \\right )} = x$$"
-      ],
-      "text/plain": [
-       "         2          \n",
-       "        d           \n",
-       "u(x) - ───(u(x)) = x\n",
-       "         2          \n",
-       "       dx           "
-      ]
-     },
-     "execution_count": 2,
-     "metadata": {},
-     "output_type": "execute_result"
-    }
-   ],
->>>>>>> 99f8323c
    "source": [
     "x = Symbol(\"x\")\n",
     "y = Symbol(\"y\")\n",
@@ -117,38 +88,11 @@
   },
   {
    "cell_type": "code",
-<<<<<<< HEAD
    "execution_count": null,
    "metadata": {
     "scrolled": true
    },
    "outputs": [],
-=======
-   "execution_count": 3,
-   "metadata": {
-    "scrolled": true
-   },
-   "outputs": [
-    {
-     "data": {
-      "image/png": "iVBORw0KGgoAAAANSUhEUgAAAmQAAAAuBAMAAAB0YxisAAAAMFBMVEX///8AAAAAAAAAAAAAAAAAAAAAAAAAAAAAAAAAAAAAAAAAAAAAAAAAAAAAAAAAAAAv3aB7AAAAD3RSTlMAEM3dMnaZZolU76siRLtrPhwCAAAACXBIWXMAAA7EAAAOxAGVKw4bAAAHwUlEQVRoBc1ZTYgcRRR+vTOzO7M/M0MkEBJhlzV68W+JBH8CZs4i7gRMCATdxUXNyazm4DGTxFVvGTGCSCB7UQ9GHQ8LIsEMCMYfTBbEg7nsIIKQiLtRo4ka16rqqZ9X9bpqhoqQPnS99+r7qer0dve8AISPx94JYzRi8NWqTvqPIumW4f7DqpC/OKtiOggjaB5VvUYVs2r7NreypnqpR9KxReGj93Sh0tQxHYURNM+tjl12a5mV5HqunjkZnoikWwbjy9t1ZSV494cRWs0fFaf882i2sIbSfpNIumU3Y+ZHzYSMwwiSRhQHZoliVinXyZrpqR5JtzweNvM7zISMwwiS5hQ/X5huOsXswvl69lwPM5F07DB6ReWj+x8PPJHDCCUWCMZOwWo1gDGnZ5bNrO84ko79CtdVfqFdDjyRwwglFgg2z8NTAQia7uv6IqZIIulYUF+l5F0YnMCTVhZGWITs9EAVHsiedWf+ckv9VCLp2KqyKPPBy5BryIQcwwiSRhU/gETf3hQA1/J/47zPLJJuuU23ZGG4A+P+J0YYIbVCY3IVSmshkDFf0E9co9pzGEm3fGbqsjDegJMypscwgua51eQalCdOuPWsSrmfW9IViaRbgqvqxhpvwg+ltjWN0jACwX3J7XCw1fAB8Fwl8F7CaCeLpFt661VZGKgP7SjKhBzDCJLGiqPz6cxQu4vYsvfRJfWPxWsOogtMh+kplIrEz0B4i04wiRJSMJL8bypJll76+gmV8cDWcRA2ALHN5JxMTsvAHv2IQy0bD+AwslsjFt1hEmLZ/Ych36uIkMYrdwBZRndJ3gYZ2KMfcaZu4wFcRuaHuEV3mYRYZv9hxPcqIqTxyl0AbTQ0K3lFYu98LoDYuSwF1OgycGvkDYUEwHSXSdmj/oMplvO8ighpYxksJADISKFzbRkmizLCox+R6CeuorkM3BoxdmnRXSYQJdR/MMRg3PMqInTUgkVAAJCRQn+mIrhbh2bkR5SIr3eXgVsjxi4tussEooT6D4YYnFw0F45jQicIQEYMvfFpuGUe9vBo3zd72V/lM1gCkj11+KrqQzBC8d+Ulew+/d1ChqZojXRNONrYpaITXsw/ud+xF/2H1E04G2JwrCNK+BTeBn0lbCOm2ngLci34CSBpDG3PTQC8gK1gsLQIrGXnQTDCwNWUtQkO1rfRmqI1Ik042tilpFNeRea/w7EX/YfUTTgbYnBvQ5TwiZLGCPpK2EbsM6U5B6UGPMhulGrxMv9Qfh0LwVnWCvgFfAhGqHTfhYfhWPUErSlaI9KEexi7lHTK68vBKXjTtk/7D8ItXa4hBuvNtIbOlDQC0Ks2jTbcx4+tCbwNY014n91lMNDhGtPsAqzrA6rDdYaxEJDcxunbapzBjvP/pGMV7uFKhCYc4K0RaQJHJicfmpy8M2VpOuHF/b+37dP+g3BjElhsdL2dyoa3obe5vkavGhuluuzFXxAXhF0p9iQTlyydkeeVav53PwLg5JpEX2EBqdltjaQmHG3cGIpOebF3fJ1fMnOBw90OBXcThyFWWpdFNFLSCECu2jFiFHbbsx9h7A+TXawaP3/LT+YxB/z/MnwIgGMTXQa/uqSmbI2kJhxt7FLRKa859sC17bv9B+EmnA2x4q+iYp8oaYQhr4RjxCjlFhwXD/dSdQYKVffxD5eg3HmeP38zEQCrs6n7a+zq7iI109aIlOBoY5eSTnpdglLNtk/7D6mbcDbEyn+ka7HOwW2QV8IxYqrFiaQB8DLASnMVzrLCfssKnoMLsw0vAuDDpmCNXSuvsZ+1pKZojUgTjjZ22aUD6XUENjkLFP2HrptwNsSGu68iUden4DbIVTtGXPDjF9mJ/TVu2b3x2XkWbuVF89iycHyp5kWA/HpPlnbt4XKUpmiNSBOur3cp6WwRhNfIK2xZ1gJF/0G6YbGsj39KmjP1Qa3aMVLwXFuGo1NpZHcdXIRksHGM+PgHL4OR9CWz6QSTKBn+phisLBozwW3YfYqQkdIempWh+llu3d4EQlIAClS7xctg3FsV36YTTKKk6DzQYjDTMmeC26g0TTj1sxzN6+RnGcrmD+46sFkHIRlsHPnTSFToYygQDxw6wSRKSEMnZ9jfsTrC27D7FD0bnZMmkoG7DmzWQUgGG3P808I5fAwEdugEkyghDZ3srOkYwts4aqB52LOR077FXQcm5SAMq8qakajQx1AgHjh0gkmUkIZO0JdseBt2n6J3I23JI7vrgGedbLrjlPopRNKxVb7bVOHV4DaIPgVW6zlzug4B5kwjAPBPR9KxeKHbVGHV8DbcPgUW6z1zug4B6pnlAMA/HUnH4iO6jR3chtmnwCp9ZwdQ1yFM3xmG+BCRdCyd08/V4DaoPgVW6zlzug4BJv1DOEDS05F0LcSjyoTKg9ug+hSK3Vfgdh389Lx+fPiB9Gwk3RKdbshCeBtUn0Ky+xvdroOfP0R+lvk5xmwk3VDi4aGaLIS3QfUpJLvP0ek6+Pkji/75wGwk3VL/ROfBbZB9Cs3vJ3K6Dn5ypeGfD8xG0i114yER3EZ2n8ISveHpSi1KMpKOvcfiHhJY7P/KjsKnMdKRdGxdnBrp4MpNmV3Mn4pZVyQdW5cXH2njyk2ZffFkLWZdkXRsPbrwIy7cwOw/zYv9SasTyGgAAAAASUVORK5CYII=\n",
-      "text/latex": [
-       "$$- v{\\left (x \\right )} \\frac{d}{d x} u{\\left (x \\right )} - \\int x v{\\left (x \\right )}\\, dx + \\int u{\\left (x \\right )} v{\\left (x \\right )}\\, dx + \\int \\frac{d}{d x} u{\\left (x \\right )} \\frac{d}{d x} v{\\left (x \\right )}\\, dx$$"
-      ],
-      "text/plain": [
-       "                                                 ⌠                     \n",
-       "       d          ⌠             ⌠                ⎮ d        d          \n",
-       "- v(x)⋅──(u(x)) - ⎮ x⋅v(x) dx + ⎮ u(x)⋅v(x) dx + ⎮ ──(u(x))⋅──(v(x)) dx\n",
-       "       dx         ⌡             ⌡                ⎮ dx       dx         \n",
-       "                                                 ⌡                     "
-      ]
-     },
-     "execution_count": 3,
-     "metadata": {},
-     "output_type": "execute_result"
-    }
-   ],
->>>>>>> 99f8323c
    "source": [
     "v = Function(\"v\")(x)\n",
     "weak_form = regen.weak_form(model_prob, v)\n",
@@ -230,11 +174,7 @@
    "name": "python",
    "nbconvert_exporter": "python",
    "pygments_lexer": "ipython3",
-<<<<<<< HEAD
    "version": "3.6.7"
-=======
-   "version": "3.6.5"
->>>>>>> 99f8323c
   }
  },
  "nbformat": 4,
